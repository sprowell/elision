/*       _ _     _
 *   ___| (_)___(_) ___  _ __
 *  / _ \ | / __| |/ _ \| '_ \
 * |  __/ | \__ \ | (_) | | | |
 *  \___|_|_|___/_|\___/|_| |_|
 *
 * Copyright (c) 2012 by Stacy Prowell (sprowell@gmail.com).
 * All rights reserved.  http://stacyprowell.com
 *
 * Redistribution and use in source and binary forms, with or without modification,
 * are permitted provided that the following conditions are met:
 *
 *  - Redistributions of source code must retain the above copyright notice, this
 *    list of conditions and the following disclaimer.
 *  - Redistributions in binary form must reproduce the above copyright notice,
 *    this list of conditions and the following disclaimer in the documentation
 *    and/or other materials provided with the distribution.
 *
 * THIS SOFTWARE IS PROVIDED BY THE COPYRIGHT HOLDERS AND CONTRIBUTORS "AS IS" AND
 * ANY EXPRESS OR IMPLIED WARRANTIES, INCLUDING, BUT NOT LIMITED TO, THE IMPLIED
 * WARRANTIES OF MERCHANTABILITY AND FITNESS FOR A PARTICULAR PURPOSE ARE
 * DISCLAIMED. IN NO EVENT SHALL THE COPYRIGHT HOLDER OR CONTRIBUTORS BE LIABLE
 * FOR ANY DIRECT, INDIRECT, INCIDENTAL, SPECIAL, EXEMPLARY, OR CONSEQUENTIAL
 * DAMAGES (INCLUDING, BUT NOT LIMITED TO, PROCUREMENT OF SUBSTITUTE GOODS OR
 * SERVICES; LOSS OF USE, DATA, OR PROFITS; OR BUSINESS INTERRUPTION) HOWEVER
 * CAUSED AND ON ANY THEORY OF LIABILITY, WHETHER IN CONTRACT, STRICT LIABILITY, OR
 * TORT (INCLUDING NEGLIGENCE OR OTHERWISE) ARISING IN ANY WAY OUT OF THE USE OF
 * THIS SOFTWARE, EVEN IF ADVISED OF THE POSSIBILITY OF SUCH DAMAGE.
 */
package ornl.elision.parse

import ornl.elision.actors.ReplActor
import ornl.elision.context.Context
import ornl.elision.context.Executor
import ornl.elision.core.BasicAtom
import ornl.elision.util.Console
import ornl.elision.util.PrintConsole
import ornl.elision.util.FileResolver
import ornl.elision.util.Timeable
import ornl.elision.util.PropertyManager
import ornl.elision.util.HasHistory
import ornl.elision.util.ElisionException
import ornl.elision.util.Version
import ornl.elision.util.Loc
import ornl.elision.core.Dialect
import java.io.FileReader
import java.io.Reader
import java.io.InputStreamReader

/**
 * Manage the default parser kind to use.
 */
object ProcessorControl {
  /** The default parser to use. */
  var parserKind = 'new
  /** Whether to bootstrap. */
  var bootstrap = true
}

/**
 * Indicate that it is possible to enable and disable tracing of parsing at
 * runtime.  An executor may (or may not) implement this.
 * 
 * Typically enabling and disabling tracing require rebuilding the parser, so
 * this trait is abstract.
 */
trait TraceableParse {
  /**
   * Specify whether to trace the parser.
   * 
   * @param enable  If true, trace the parser.  If false, do not.
   */
  def trace_=(enable: Boolean): Unit
  
  /**
   * Determine whether tracing is enabled.
   */
  def trace: Boolean
}

/**
 * A processor is responsible for reading and handling atoms.
 * 
 * The processor instance maintains a [[ornl.elision.context.Context]] instance
 * that is available via the `context` field.  An existing context can be
 * provided when the processor is created.  Otherwise a new context is created
 * and used.
 * 
 * The processor instance also maintains its own [[ornl.elision.parse.ElisionParser]]
 * instance to parse atoms.  You can enable and disable tracing of the parser
 * via the `trace` field.
 * 
 * @param settings  The settings from the command line parser.
 * @param context		The context to use; if none is provided, use an empty one.
 */
class Processor(val settings: Map[String, String],
    var context: Context = new Context)
extends Executor
with TraceableParse
with Timeable
with HasHistory {
  // Set up the stacktrace property.
  declareProperty("stacktrace",
      "Print a stack trace on all (non-Elision) exceptions.", false)
  
  // Configure file search properties.
  declareProperty("usepath",
      "Whether to use the search path to locate files.", true)
  declareProperty("useclasspath",
      "Whether to use the class path to locate files.", true)
  declareProperty("path",
      "The search path to use to locate files.", FileResolver.defaultPath)

  // Atom rewrite timeout property used in BasicAtom. We need to make sure
  // that all executors know about this property, which is why we are declaring
  // the property here.
  declareProperty("rewrite_timeout",
      "The maximum time to try rewriting an atom. In seconds.",
      BigInt(0))

  // This property is used in ACMatcher.scala to decide whether to quickly (and 
  // sometimes erroneously) terminate matching.
  declareProperty("rewrite_aggressive_fail",
      "Whether to aggresively fail fast while rewriting. " +
      "If true, some rewrites may not be applied",
      false)
      
  /** Whether to trace the parser. */
  private var _trace = false

  /** The queue of handlers, in order. */
  private var _queue = List[Processor.Handler]()

  /** Specify the console.  We don't know the number of lines. */
  var console : Console = PrintConsole
  
  /** The list of context checkpoints */
  val checkpoints = new collection.mutable.ArrayBuffer[(java.util.Date, Context)]
  
  /**
   * Display the banner, version, and build information on the current
   * console using the `emitln` method of the console.  This will also
   * record session information in the history file, if enabled.
   * 
   * @param history If true (default), log the start of the session.
   */
  def banner(history: Boolean = true) {
    import ornl.elision.util.Version._
    console.emitln(
        """|      _ _     _
					 |  ___| (_)___(_) ___  _ __
					 | / _ \ | / __| |/ _ \| '_ \
					 ||  __/ | \__ \ | (_) | | | |
					 | \___|_|_|___/_|\___/|_| |_|
					 |
					 |Copyright (c) 2012 by UT-Battelle, LLC.
					 |All rights reserved.""".stripMargin)
    if (loaded) {
      if (history)
        addHistoryLine("// New Session: " + new java.util.Date +
            " Running: " + major + "." + minor + ", build " + build)
    	console.emitln("Version " + major + "." + minor + ", build " + build)
    	console.emitln("Web " + web)
    } else {
      if (history)
        addHistoryLine("// New Session: " + new java.util.Date)
      console.emitln("Failed to load version information.")
    }
  }
  
  def reportElapsed {
    console.sendln("elapsed: " + getLastTimeString + "\n")
  }
  
  /**
   * Make a parser.  This uses the current setting for tracing.
   * 
   * @param name    The name of the source to parse.
   * @return  The new parser.
   */
  private def _makeParser(name: String) = new FastEliParser(name, _trace)
  
  /**
   * Read the content of the provided file.  This method uses a
   * [[ornl.elision.util.FileResolver]] instance to find the requested
   * file.
   * 
   * @param filename		The file to read.  It may be absolute, or it may be
   * 										relative to the current directory.
   * @param quiet       If true, do not emit any error messages.
   * @return  True if the file was found and parse was successful; false if it was not.
   */
  def read(filename: String, quiet: Boolean): Boolean = {
    // Make a resolver from the properties.  Is this costly to do every time
    // we want to read a file?  Probably not.

    //TODO: Remove these lines
    //ornl.elision.util.Debugger.enableDebugModes("matching", ornl.elision.util.Debugger.Mode.ON)
    //ornl.elision.util.Debugger.enableDebugModes("SequenceMatcher", ornl.elision.util.Debugger.Mode.ON)
    //ornl.elision.util.Debugger.enableDebugModes("ACmatching", ornl.elision.util.Debugger.Mode.ON)
    //ornl.elision.util.Debugger.enableDebugModes("rewrite", ornl.elision.util.Debugger.Mode.ON)
    
    val usePath = getProperty[Boolean]("usepath")
    val useClassPath = getProperty[Boolean]("useclasspath")
    val path = getProperty[String]("path")
    val resolver = FileResolver(usePath, useClassPath, Some(path))
    var result = false
    
    resolver.find(filename) match {
      case None =>
        if (!quiet) console.error("File not found: " + filename)
        result = false
        
      case Some((reader, dir)) =>
        Processor.fileReadStack.push(filename)
        
        // Try to prepend our file's directory to our search path if it isn't
        // already in it.
        if(!path.contains(dir)) {
            val _prop = new scala.sys.SystemProperties
            setProperty[String]("path", dir + _prop("path.separator") + path) 
        }
        
        // Proceed with reading the file's stream.
<<<<<<< HEAD
        read(new InputStreamReader(reader), filename)
=======
        result = read(scala.io.Source.fromInputStream(reader), filename)
>>>>>>> 079bfc10
        
        // Restore our original path.
        setProperty[String]("path", path)
        Processor.fileReadStack.pop
    }
    result
  }
  
  /**
   * Read the content of the provided file.
   * 
   * @param file		The file to read.
   * @throws	java.io.IOException
   * 					The file cannot be found or cannot be read.
   * @return  True if the file was found and parse was successful; false if it was not.
   */
<<<<<<< HEAD
  def read(file: java.io.File) {
    read(new FileReader(file), file.getAbsolutePath())
=======
  def read(file: java.io.File) : Boolean = {
    read(scala.io.Source.fromFile(file), file.getAbsolutePath)
>>>>>>> 079bfc10
  }
  
  /**
   * Read the content of the provided reader.
   * 
   * @param source		The reader providing input.
   * @param filename  The file name, if relevant.
   * @throws	java.io.IOException
   * 					An error occurred trying to read.
   * @return  True if parse was successful; false if it was not.
   */
<<<<<<< HEAD
  def read(source: Reader, filename: String = "(console)") {
    _execute(_makeParser(filename).parseAtoms(source, context), true) 
=======
  def read(source: scala.io.Source, filename: String = "(console)") : Boolean = {
    _execute(_makeParser(filename).parseAtoms(source), true) match {
      case r : Success => true
      case r : Failure => false
    }
>>>>>>> 079bfc10
  }
  
  /**
   * Execute the provided text.  The text must form a complete sequence of
   * atoms.  It may contain zero or more atoms, but each atom must be
   * complete, or a parse error may result.
   * 
   * This method tries to trap exceptions and handle them intelligently.
   * Elision exceptions are printed as error messages.  General exceptions
   * are printed along with their class information and message, and a
   * stack trace if that is enabled.  Out of memory is handled by
   * invoking the garbage collector to try to recover.  Finally, a runtime
   * exception (a `Throwable`) causes a core dump and is reported as an
   * internal error.
   * 
   * In all cases the system attempts to continue, unless a second exception
   * occurs while handling the first.
   * 
   * @param name    Name of the data source, to be provided to the parser.
   * @param text		The text to parse.
   */
  def execute(name: String, text: String) {
    // If the line is a history reference, go and look it up now.
    var lline = text.trim
    if (lline.startsWith("!")) {
      // This is a history reference, so go and get it.
      val num = lline.substring(1).trim.toInt
      val prior = getHistoryEntry(num)
      if (prior == None) {
        console.error("No such history entry: " + lline)
        return
      }
      lline = prior.get
      console.emitln(lline)
    }
    _execute(_makeParser(name).parseAtoms(lline, context))
  }
  
  /**
   * Perform actions based on what got parsed.
   * 
   * @param result      Result of most recent parse.
   * @param stoponerror If true, immediately stop when an error is found.
   *                    This is accomplished by throwing an exception to
   *                    be caught at a higher level.
   */
  private def _execute(result: Presult, stoponerror: Boolean = false) : Presult = {
    import ornl.elision.util.ElisionException
    startTimer
    try {
    	result match {
  			case Failure(err) =>
  			  console.error(err)
  			  
  			case Success(nodes) =>
  			  // We assume that there is at least one handler; otherwise not much
  			  // will happen.  Process each node.
  			  console.reset
  			  for (atom <- nodes) {
		        _handleAtom(atom) match {
		          case None =>
		          case Some(newatom) =>
		            // Hand off the node.
		            _result(newatom)
		        }
  			    // Watch for errors.  If we are stopping on errors, stop.
  			    if (stoponerror && console.errors > 0) {
  			      throw new ElisionException(Loc.internal, "Stopping due to errors.")
  			    }
  			  } // Process all the nodes.
    	}
    } catch {
      case ee: ElisionException =>
        // An error is encountered, but we only skip the rest of execution at this level.
        console.error(ee.loc, ee.msg)
        
      case ex: Exception =>
        console.error("(" + ex.getClass + ") " + ex.getMessage())
        val trace = ex.getStackTrace()
        if (getProperty[Boolean]("stacktrace")) ex.printStackTrace()
        else console.error("in: " + trace(0))
        
      case oom: java.lang.OutOfMemoryError =>
        System.gc()
        console.error("Memory exhausted.  Trying to recover...")
        val rt = Runtime.getRuntime()
        val mem = rt.totalMemory()
        val free = rt.freeMemory()
        val perc = free.toDouble / mem.toDouble * 100
        console.emitln("Free memory: %d/%d (%4.1f%%)".format(free, mem, perc))
        
      case th: Throwable =>
        console.error("(" + th.getClass + ") " + th.getMessage())
        val trace = th.getStackTrace()
        if (getProperty[Boolean]("stacktrace")) th.printStackTrace()
        else console.error("in: " + trace(0))
        coredump("Internal error.", Some(th))
    }
    stopTimer
    showElapsed
    result
  }
  
  private def _handleAtom(atom: BasicAtom): Option[BasicAtom] = {
    // Pass the atom to the handlers.  If any returns None, we are done.
    var theAtom = atom

    var handlersCount = 1
    
    // We'll only send the GUI atom data here. This may change depending how 
    // we ultimately want the GUI to
    // receive data about the atoms it needs to visualize.
        
    ReplActor ! ("toGUI", "startBatch")
    ReplActor ! ("toGUI", (theAtom, "Parsed Atom: "))
    
    for (handler <- _queue) {
      handlersCount += 1
      
      handler.handleAtom(theAtom) match {
        case None => 
          return None
        case Some(alt) =>
          theAtom = alt
          ReplActor ! ("toGUI", (theAtom, "Handler " + (handlersCount - 1) + " result: "))
      }
    } // Perform all handlers.
    ReplActor ! ("toGUI", "endBatch")
    return Some(theAtom)
  }
  
  private def _result(atom: BasicAtom) {
    for (handler <- _queue) {
      handler.result(atom)
    }
  }
  
  /**
   * Specify whether to trace the parser.
   * 
   * @param enable	If true, trace the parser.  If false, do not.
   */
  def trace_=(enable: Boolean) {
    // If the trace state has changed.
    if (enable != _trace) {
      // The trace state has changed.  We keep this logic in case there are
      // things we need to do when the state changes.
      _trace = enable
    }
  }
  
  /**
   * Determine whether tracing is enabled.
   */
  def trace = _trace
  
  /**
   * Register a handler.  This handler will be placed at the front of the
   * queue, so it will be processed before any other currently registered
   * handlers.
   * 
   * @param handler		The handler to add.
   */
	def registerAtFront(handler: Processor.Handler) {
  	_queue = handler +: _queue
  }
	
	/**
	 * Register a handler.  This handler is placed at the end of the queue, so
	 * it is invoked after any other currently registered handlers.
	 * 
	 * @param handlers		The handlers to add, in order.
	 */
	def register(handlers: Processor.Handler*) {
	  for (handler <- handlers) handler.init(this)
	  _queue = _queue ++ handlers
	}
	  
  /**
   * Save the current context in response to an exception or other
   * unrecoverable error.
   * 
   * @param msg		A human-readable message.
   * @param th		An optional throwable.
   */
  def coredump(msg: String, th: Option[Throwable] = None) {
    try {
      val cfile = new java.io.FileWriter("elision.core")
      if (cfile != null) {
        import Version._
        val prop = System.getProperties
        val info =
          <platform
            date={(new java.util.Date).toString}
            java.vendor={prop.get("java.vendor").toString}
            java.version={prop.get("java.version").toString}
            os.name={prop.get("os.name").toString}
            os.version={prop.get("os.version").toString}
            os.arch={prop.get("os.arch").toString}
            version={major+"."+minor}
            build={build}
            scala.version={scala.util.Properties.versionString}
          />
        val cont = <context>{context.toParseString}</context>
        val err = th match {
          case None => <error/>
          case Some(ex) =>
            <error message={ex.getMessage}>{
              ex.getStackTrace map { item =>
                <item>{item}</item>
              }
            }</error>
        }
        val date = (new java.util.Date).toString
        val hist = <history>{
          val buf = new StringBuffer()
          val it = getHistoryIterator
          while (it.hasNext) buf.append(it.next).append('\n')
          buf.toString
        }</history>
        val all = <elision-core when={date} msg={msg}>
          {info}
      		{err}
      		{cont}
      		{hist}
      		</elision-core>
    		scala.xml.XML.write(cfile,all,"utf-8",true,null)
        //cfile.write(new scala.xml.PrettyPrinter(80, 2).format(all))
        cfile.flush()
        cfile.close()
        console.emitln("Wrote core dump to elision.core.")
      } else {
        console.warn("Unable to save core dump.")
      }
    } catch {
      case th: Throwable =>
        // Core dumping failed.  Emit a full stack trace and stop the world.
        println(th)
        th.printStackTrace()
        sys.exit(1)
    }
  }  

  /**  
   * Reloads a core dump created with fail().
   * 
   * @param corePath    The path to the core dump file.
   */
  def loadCoredump(corePath : String) = {
    import java.io._
    import xml._
    try {
      // Extract the XML from the core dump file.
      val coreFile = new File(corePath)
      val coreXML = XML.loadFile(coreFile)
      
      // Display information about the machine where the core dump was
      // created.
      val info = coreXML \ "platform"
      console.emitln("Creation platform:")
      console.emitln("  Created on ...... "+info \ "@date")
      console.emitln("  Java Vendor ..... "+info \ "@java.vendor")
      console.emitln("  Java Version .... "+info \ "@java.version")
      console.emitln("  OS Name ......... "+info \ "@os.name")
      console.emitln("  OS Version ...... "+info \ "@os.version")
      console.emitln("  OS Architecture . "+info \ "@os.arch")
      console.emitln("  Elision Version . "+info \ "@version")
      console.emitln("  Elision Build ... "+info \ "@build")
      console.emitln("  Scala Version ... "+info \ "@scala.version")
      console.emitln("")

      // Display the core dump's error information
      val err = coreXML \ "error"
      val errMsg = err \ "@message"
      console.emitln("Core dump error message:")
      console.emitln("  %s" format errMsg)
      console.emitln("")
      
      // Re-create the context.
      console.emitln("Reloading context...")
      val cont = (coreXML \ "context").text
      new FastEliParser(corePath).parseAtoms(cont, context) match {
        case Failure(err) =>
          console.error(err)
          console.emitln("Context cannot be reloaded.")
          
        case success: Success =>
          console.emitln("Successfully reloaded context.")
          console.emitln("Rebuilding context...")
          context = new Context()
          val prior = console.quiet
          console.quiet = 1
          _execute(success)
          console.quiet = prior
          console.emitln("Context rebuilt.")
      }

      // Reload the history (caution: this will change the contents of your
      // elision history file.)
      console.emitln("Reloading history...")
      val hist = (coreXML \ "history").text
      val histTokens = hist.split("\n")
      for(token <- histTokens) {
        val histLine = token.drop(token.indexOf(':') + 2)
        addHistoryLine(histLine)
      } // Load all history lines.
      console.emitln("Successfully reloaded history.")
    } catch {
      case fnfe : FileNotFoundException =>
        console.warn("Unable to open core dump at " + corePath)
        
      case exception: ElisionException =>
        console.error(exception.loc, exception.msg)
        
      case exception: Throwable =>
        exception.printStackTrace()
    }
  }
  
  /** Saves a context checkpoint. */
  def saveCheckPt : Int = {
    val date = new java.util.Date
    val contextCpy = context.clone
    val checkPt = (date, contextCpy)
    checkpoints += checkPt
    checkpoints.size - 1
  }

  /** Loads a context checkpoint. */
  def loadCheckPt(index : Int) : Boolean = {
    try{
      val checkpt = checkpoints(index)
      context = checkpt._2
      true
    } catch {
      case _: Throwable => false
    }
  }

  /** Displays the list of saved checkpoints. */
  def displayCheckPts : Unit = {
    console.emitln("Saved checkpoints: ")
    for (i <- 0 until checkpoints.size) {
      val (date, checkpt) = checkpoints(i)
      console.emitln(i + " saved at " + date)
    }
    if (checkpoints.isEmpty) console.emitln("None")
  }   
}

/**
 * Supporting methods and classes for the `Processor` class.
 */
object Processor {
  /**
   * This is the trait for any class that wants to receive node and atom data
   * as it is obtained by a processor.
   * 
   * Override methods here to obtain the data you want and possibly perform
   * some processing on the node or atom. The methods also allow you to discard
   * the atom from further processing.
   * 
   * Handlers must be registered with the [[ornl.elision.parse.Processor]]
   * instance prior to reading any data.
   * 
   * Note also that if you want to handle errors, you need to override the
   * error handling methods.  These actually do something, so have a look!
   */
  trait Handler {
    /**
     * This method is invoked when the handler is registered.  The primary
     * use is to set up the values of properties that are important to the
     * handler.
     * 
     * The executor is passed along, so properties can be set.  The return
     * value is used to determine if setup was successful or not.
     * 
     * @param exec    The executor.
     * @return  True if success, and false if failure.  When false is
     *          returned, the handler is discarded and registration does
     *          not continue.
     */
    def init(exec: Executor): Boolean = true

    /**
     * Handle an atom.  The default return value for this method is
     * `Some(atom)`.  If you need to do processing of the atom, override
     * this method.  Otherwise, leave it as-is.
     * 
     * @param atom		The atom to process.
     * @return	An optional replacement atom, or `None` if the atom should be
     * 					*discarded*.
     */
    def handleAtom(atom: BasicAtom): Option[BasicAtom] = Some(atom)

    /**
     * Once all handlers have been called, and if the atom remains, it is
     * passed to this method.  The default implementation does nothing.
     * Override this to do something with the final, fully-processed atom.
     * 
     * @param atom		The atom.
     */
    def result(atom: BasicAtom) {}
  }

  /** 
   * A stack used to keep track of the current file we are loading 
   * operators from. We use a stack here to support recursive file reading. 
   * This allows us to revert back to our previous file once we finish 
   * with an inc() instruction.
   */
  val fileReadStack = new collection.mutable.ArrayStack[String]
  fileReadStack.push("Console")
}<|MERGE_RESOLUTION|>--- conflicted
+++ resolved
@@ -193,12 +193,6 @@
   def read(filename: String, quiet: Boolean): Boolean = {
     // Make a resolver from the properties.  Is this costly to do every time
     // we want to read a file?  Probably not.
-
-    //TODO: Remove these lines
-    //ornl.elision.util.Debugger.enableDebugModes("matching", ornl.elision.util.Debugger.Mode.ON)
-    //ornl.elision.util.Debugger.enableDebugModes("SequenceMatcher", ornl.elision.util.Debugger.Mode.ON)
-    //ornl.elision.util.Debugger.enableDebugModes("ACmatching", ornl.elision.util.Debugger.Mode.ON)
-    //ornl.elision.util.Debugger.enableDebugModes("rewrite", ornl.elision.util.Debugger.Mode.ON)
     
     val usePath = getProperty[Boolean]("usepath")
     val useClassPath = getProperty[Boolean]("useclasspath")
@@ -222,11 +216,7 @@
         }
         
         // Proceed with reading the file's stream.
-<<<<<<< HEAD
         read(new InputStreamReader(reader), filename)
-=======
-        result = read(scala.io.Source.fromInputStream(reader), filename)
->>>>>>> 079bfc10
         
         // Restore our original path.
         setProperty[String]("path", path)
@@ -243,13 +233,8 @@
    * 					The file cannot be found or cannot be read.
    * @return  True if the file was found and parse was successful; false if it was not.
    */
-<<<<<<< HEAD
   def read(file: java.io.File) {
     read(new FileReader(file), file.getAbsolutePath())
-=======
-  def read(file: java.io.File) : Boolean = {
-    read(scala.io.Source.fromFile(file), file.getAbsolutePath)
->>>>>>> 079bfc10
   }
   
   /**
@@ -261,16 +246,11 @@
    * 					An error occurred trying to read.
    * @return  True if parse was successful; false if it was not.
    */
-<<<<<<< HEAD
-  def read(source: Reader, filename: String = "(console)") {
-    _execute(_makeParser(filename).parseAtoms(source, context), true) 
-=======
-  def read(source: scala.io.Source, filename: String = "(console)") : Boolean = {
-    _execute(_makeParser(filename).parseAtoms(source), true) match {
-      case r : Success => true
-      case r : Failure => false
-    }
->>>>>>> 079bfc10
+  def read(source: Reader, filename: String = "(console)") = {
+    _execute(_makeParser(filename).parseAtoms(source, context), true) match {
+      case _: Success => true
+      case _: Failure => false
+    }
   }
   
   /**
