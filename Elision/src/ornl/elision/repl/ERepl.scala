/*       _ _     _
 *   ___| (_)___(_) ___  _ __
 *  / _ \ | / __| |/ _ \| '_ \
 * |  __/ | \__ \ | (_) | | | |
 *  \___|_|_|___/_|\___/|_| |_|
 *
 * Copyright (c) 2012 by Stacy Prowell (sprowell@gmail.com).
 * All rights reserved.  http://stacyprowell.com
 *
 * Redistribution and use in source and binary forms, with or without modification,
 * are permitted provided that the following conditions are met:
 *
 *  - Redistributions of source code must retain the above copyright notice, this
 *    list of conditions and the following disclaimer.
 *  - Redistributions in binary form must reproduce the above copyright notice,
 *    this list of conditions and the following disclaimer in the documentation
 *    and/or other materials provided with the distribution.
 *
 * THIS SOFTWARE IS PROVIDED BY THE COPYRIGHT HOLDERS AND CONTRIBUTORS "AS IS" AND
 * ANY EXPRESS OR IMPLIED WARRANTIES, INCLUDING, BUT NOT LIMITED TO, THE IMPLIED
 * WARRANTIES OF MERCHANTABILITY AND FITNESS FOR A PARTICULAR PURPOSE ARE
 * DISCLAIMED. IN NO EVENT SHALL THE COPYRIGHT HOLDER OR CONTRIBUTORS BE LIABLE
 * FOR ANY DIRECT, INDIRECT, INCIDENTAL, SPECIAL, EXEMPLARY, OR CONSEQUENTIAL
 * DAMAGES (INCLUDING, BUT NOT LIMITED TO, PROCUREMENT OF SUBSTITUTE GOODS OR
 * SERVICES; LOSS OF USE, DATA, OR PROFITS; OR BUSINESS INTERRUPTION) HOWEVER
 * CAUSED AND ON ANY THEORY OF LIABILITY, WHETHER IN CONTRACT, STRICT LIABILITY, OR
 * TORT (INCLUDING NEGLIGENCE OR OTHERWISE) ARISING IN ANY WAY OUT OF THE USE OF
 * THIS SOFTWARE, EVEN IF ADVISED OF THE POSSIBILITY OF SUCH DAMAGE.
 */
package ornl.elision.repl

import ornl.elision.parse._

/**
 * Implement an interface to run the REPL from the prompt.
 */
object ReplMain {
  
  /**
   * Entry point when run from the prompt.
   * 
   * @param args  The command line arguments.
   */
  def main(args: Array[String]) {
    runRepl
  }
  
  /**
   * Start the REPL.
   */
  def runRepl {
    val erepl = new ERepl
    ornl.elision.core.knownExecutor = erepl
    ReplActor.start
    ReplActor.peer = erepl
    ReplActor ! ("disableGUIComs", true)
    erepl.run()
    erepl.clean()
  }
}

/**
 * Provide a REPL to experiment with the new term rewriter.
 * 
 * ==Use==
 * The REPL can be started from the command line, or programmatically by
 * invoking the `run` method.  It prints a prompt, reads a line from the
 * standard input, and executes the line.
 * 
 * Other uses are possible.  To just execute a line, use the `execute` method.
 * This avoids reading from standard input, etc.  Note that `execute` maintains
 * the history, so history references are possible.
 * 
 * ==REPL Interaction==
 * Interaction with the REPL is described in the documentation of the `run`
 * method.  The REPL provides for command line editing, a persistent history,
 * and special operations.
 */
class ERepl extends Processor {
  import ornl.elision.core._
	import scala.tools.jline.console.history.FileHistory
	import scala.tools.jline.console.ConsoleReader
	import java.io.{File, FileWriter, FileReader, BufferedReader}
  
  //======================================================================
  // Figure out where to read and store the history, and where to store
  // the last context.
  //======================================================================

  /** Access to system properties. */
  private val _prop = new scala.sys.SystemProperties
  
  /** The user's home folder. */
  private val _home = {
	  val root = System.getenv("ELISION_ROOT")
	  if (root != null) {
	    root
	  } else {
	    _prop("user.home")
	  }
	}
  
  /** Figure out the location to store the history. */
  protected val _filename = {
	  val hce = System.getenv("ELISION_HISTORY")
	  if (hce != null) {
	    hce
	  } else {
      val fname = (if (_prop("path.separator") == ":") ".elision-history.eli"
        else "elision-history.eli")
      _home + _prop("file.separator") + fname
	  }
	}
  
  /** Figure out where to stash the context on exit. */
  protected val _lastcontext = {
    val cce = System.getenv("ELISION_CONTEXT")
    if (cce != null) {
      cce
    } else {
      val fname = (if (_prop("path.separator") == ":") ".elision-context.eli"
        else "elision-context.eli")
      _home + _prop("file.separator") + fname
    }
  }
  
  /** Figure out the startup file that is read after bootstrapping. */
  protected val _rc = {
      val rce = System.getenv("ELISIONRC")
      if (rce != null) {
        rce
      } else {
        _home + _prop("file.separator") + (
            if (_prop("path.separator") == ":") ".elisionrc"
            else "elision.ini")
      }
  }
  
  //======================================================================
  // Configure the history for this REPL.
  //======================================================================
  
  /** Get a history to use for the line editor. */
  val _hist = new FileHistory(new File(_filename))
  _hist.setIgnoreDuplicates(false)
  _hist.setMaxSize(10000)
  
  override def addHistoryLine(line: String) = {
    _hist.add(line)
    _hist.flush()
  }
  
  override def getHistoryIterator = new Iterator[String] {
    val it = _hist.entries
    def hasNext = it.hasNext
    def next = it.next.toString
  }
  
  override def getHistoryEntry(index: Int) = {
    try { 
        _hist.get(index) match {
            case null => None
            case x:Any => Some(x.toString)
        }
    }
    catch {
        case _ => None
    }
  }
  
  override def getHistoryFilename = _filename
  
  //======================================================================
  // Initialize properties for the REPL.
  //======================================================================
  
  declareProperty("showscala", "Show the Scala source for each atom.", false)
  declareProperty("usepager",
      "Use the pager when output is longer than the screen.", true)
  
  //======================================================================
  // Define the REPL control fields.
  //======================================================================
      
  // None yet.
 
  //======================================================================
  // Register handlers.
  //======================================================================
  
  def showatom(prefix: String, atom: BasicAtom) {
    if (getProperty[Boolean]("showscala"))
      // This is explicitly requested output, show show it regardless of the
      // quiet setting.
      console.sendln("Scala: " + prefix + atom.toString)
    
	//  GUI changes
	if(ReplActor.guiMode) ReplActor.waitOnGUI(() => 
  ReplActor.guiActor ! ("replFormat",true)
	, "formatting on") 
    ReplActor ! ("guiReplFormat", true, "formatting on")
	//  end GUI changes
	
    console.emitln(prefix + atom.toParseString)
	
	//  GUI changes
	if(ReplActor.guiMode) ReplActor.waitOnGUI(() => 
		ReplActor.guiActor ! ("replFormat",false)
	, "formatting off") 
    ReplActor ! ("guiReplFormat", false, "formatting off")
	//  end GUI changes
  }
  
  this.register(
    // Register a basic handler that applies the context bindings to the
    // atom.
    new Processor.Handler {
      override def init(exec: Executor) = {
        declareProperty("showprior",
            "Show each atom prior to rewriting with the context's bindings.",
            false)
        declareProperty("applybinds",
            "Rewrite each atom with the context's bindings.", true)
        true
      }
      override def handleAtom(atom: BasicAtom) = {
        if (getProperty[Boolean]("showprior")) {
          showatom("", atom)
        }
        if (getProperty[Boolean]("applybinds")) {
          Some(atom.rewrite(context.binds)._1)
        } else {
          Some(atom)
        }
      }
    },
    
    // Register a handler that automatically defines operators (if that
    // is enabled) and stores rules.
    new Processor.Handler {
      override def init(exec: Executor) = {
        declareProperty("autoop",
            "If the current result is an operator, automatically declare it " +
            "in the operator library.", true)
        declareProperty("autorule",
            "If the current atom is a rewrite rule, automatically declare it " +
            "in the rule library.", true)
        true
      }
      override def handleAtom(atom: BasicAtom) = {
        atom match {
          case op: Operator if getProperty[Boolean]("autoop") =>
            context.operatorLibrary.add(op)
            console.emitln("Declared operator " + op.name + ".")
            None
          case rule: RewriteRule if getProperty[Boolean]("autorule") =>
            context.ruleLibrary.add(rule)
            console.emitln("Declared rule.")
            None
          case _ =>
            Some(atom)
        }
      }
    },
    
    // Register a handler to perform automated rewriting of atoms.
    new Processor.Handler {
      override def init(exec: Executor) = {
        declareProperty("autorewrite",
            "Automatically apply rules in the active rulesets to each atom" +
            "as it is evaluated.", true)
        true
      }
      override def handleAtom(atom: BasicAtom) = {
        if (getProperty[Boolean]("autorewrite")) {
          Some(context.ruleLibrary.rewrite(atom)._1)
        } else {
          Some(atom)
        }
      }
    },
    
    // Register a handler to perform round-trip testing of atoms.
    new Processor.Handler {
      override def init(exec: Executor) = {
        declareProperty("roundtrip",
            "Perform round-trip testing of atoms as they are entered.", true)
        true
      }
      override def result(atom: BasicAtom) {
        if (!getProperty[Boolean]("roundtrip")) return
        // Get the string.
        val string = atom.toParseString
        // Parse this string.
        parse(string) match {
          case ParseFailure(msg) =>
            console.error("Round trip testing failed for atom:\n  " + string +
                "\nParsing terminated with an error:\n  " + msg + "\n")
          case ParseSuccess(atoms) =>
            if (atoms.length < 1) {
              console.error("Round trip testing failed for atom:\n  " + string +
                  "\nParsing returned no atoms.")
            } else if (atoms.length > 1) {
              console.error("Round trip testing failed for atom:\n  " + string +
                  "\nParsing returned more than one atom:\n" +
                  atoms.mkParseString("  ","\n","\n"))
            } else if (atoms(0) != atom) {
              console.error("Round trip testing failed for atom:\n  " + string +
                  "\nAtom returned by parser not equal to original:\n  " +
                  atoms(0).toParseString + "\n")
            }
        }
      }
    },
    
    // Register a basic handler that discards "no show" atoms and prints
    // the result of evaluation.  This handler will also create a REPL
    // bind if that is enabled.  Because this displays the results, it
    // should be near the end of the chain.
    new Processor.Handler {
      override def init(exec: Executor) = {
        declareProperty("setreplbinds",
            "Generate $_repl numbered bindings for each atom as it is " +
            "evaluated.", true)
        declareProperty("setreplbinds.index",
            "The index of the current $_repl numbered binding.", 0)
        true
      }
      override def handleAtom(atom: BasicAtom) = {
        if (atom eq ApplyData._no_show) None
        else Some(atom)
      }
      override def result(atom: BasicAtom) = {
        // If we are binding atoms, bind it to a new REPL variable.
        if (getProperty[Boolean]("setreplbinds")) {
          // Get the current binding index.
          val index = "_repl" +
              setProperty("setreplbinds.index",
                  getProperty[Int]("setreplbinds.index")+1)
          // Commit the binding.
          context.bind(index, atom)
          showatom("$"+index+" = ", atom)
        } else {
          showatom("", atom)
        }
      }
    }
  )
  
  //======================================================================
  // Methods.
  //======================================================================
  
  /**
   * The file to load during bootstrapping.  This is the file loaded first
   * by `bootstrap` and must define everything needed by subsequent files
   * (most notably the operator and rule declaration operators, any I/O
   * operators, and any operators for including other files).
   */
  val bootstrapFile = "bootstrap/Boot.eli"
  
  /**
   * Perform bootstrapping.  This loads the file specified by `bootstrapFile`
   * and then tries to load the user's `.elisionrc` file (or another file,
   * depending on environment variables).
   * 
   * @param quiet   Quiet level when loading files.  This is 1 by default.
   * @return  True on success, and false when a failure is reported.
   */
  def bootstrap(quiet: Int = 1): Boolean = {
    // Load all the startup definitions, etc.
    console.reset
    console.quiet = quiet
    if (!read(bootstrapFile, false)) {
      // Failed to find bootstrap file.  Stop.
      console.error("Unable to load " + bootstrapFile + ".  Cannot continue.")
      return false
    }
    console.quiet = 0
    if (console.errors > 0) {
      console.error("Errors were detected during bootstrap.  Cannot continue.")
      return false
    }
    
    // User stuff.
    console.reset
    console.quiet = quiet
    console.emitln("Reading " + _rc + " if present...")
    if (read(_rc, true)) {
      if (console.errors > 0) {
        console.error("Errors were detected processing " + _rc +
            ".  Cannot continue.")
        return false
      }
    }
    console.quiet = 0
    
    // No reported errors.
    return true
  }
  
  def run() {
    // Display the banner.
    banner()

    // Start the clock.
    startTimer

    // Load all the startup definitions, etc.
    // If LoadContext is specified on the classpath
    // then load that context instead of bootstrapping
    try {
      // attempt to load LoadContext to see if it was specified
      // on the classpath
      type typ = { def apply(): Context }
      val c = Class.forName("LoadContext$")
      val LoadContext = c.getField("MODULE$").get(null).asInstanceOf[typ] 
      context = LoadContext()
      
      // TODO: l5o
      // this toggle_ is nothing but a kludge to create a new _parser instance
      // which has the newly created context. Doing this currently because
      // _parser is private, should probably make a new trait for the ability
      // to load contexts
      toggle_=(true)
      toggle_=(false)
    } catch {
      case _ =>     
        if (!bootstrap()) {
        ReplActor ! (":quit", true)
        return
        }
    }

    
    // Report startup time.
    stopTimer
    printf("Startup Time: " + getLastTimeString + "\n")
	
    //  GUI changes
	
    // activates communications with the GUI if we are using it.
    if(ReplActor.guiMode) {
        ReplActor ! ("disableGUIComs", false)
    }
	
    //  end GUI changes
	
    // Configure the console and history.
    val cr = new ConsoleReader
    val term = cr.getTerminal
    cr.flush()
    cr.setHistory(_hist)
    
    // Start main loop.
    while(true) { {
        // Hold the accumulted line.
        var line = ""
        
<<<<<<< HEAD
        // Hold the next segment read from the prompt.
        var segment = ""
          
        // A line state parser to determine when the line ends.
        val ls = new LineState
        
        // The number of blank lines seen.
        var blanks = 0
        
        // A little function to prompt for, and read, the next segment.  The
        // segment is accumulated into the line. 
        def fetchline(p1: String, p2: String): Boolean = {
          Processor.fileReadStack.clear
          Processor.fileReadStack.push("Console")
        	//////////////////// GUI changes
=======
      // A line state parser to determine when the line ends.
      val ls = new LineState
      
      // The number of blank lines seen.
      var blanks = 0
      
      // A little function to prompt for, and read, the next segment.  The
      // segment is accumulated into the line. 
      def fetchline(p1: String, p2: String): Boolean = {
        Processor.fileReadStack.clear
        Processor.fileReadStack.push("Console")
      	//  GUI changes
>>>>>>> 78646ce3
		segment = 	if (ReplActor.guiMode) {  
                  println()
				print("" + (if (console.quiet > 0) p2 else p1))
				
				// make the Repl wait for GUI Input
				ReplActor.waitOnGUI()
				
				ReplActor.guiInput
			} 
			else {
				val line = cr.readLine(if (console.quiet > 0) p2 else p1)
				// Reset the terminal size now, if we can, and if the user wants to
				// use the pager.
				if (getProperty[Boolean]("usepager")) {
            console.height_=(
                scala.tools.jline.TerminalFactory.create().getHeight()-1)
            console.width_=(
                scala.tools.jline.TerminalFactory.create().getWidth())
				} else {
				  console.height_=(0)
				  console.width_=(0)
				}
				line
			} 
		/////////////// end GUI changes
		
		//segment = cr.readLine(if (console.quiet > 0) p2 else p1)
		
        	if (segment == null) {
        	  return true
        	}
        	segment = segment.trim()
        	
        	// Watch for blank lines that terminate the parse.
        	if (segment == "") blanks += 1 else blanks = 0
        	
        	// Capture newlines.
        	if (line != "") line += "\n"
        	line += segment
        	
        	// Process the line to determine if the input is complete.
        	ls.process(segment)
        }
        
        // Read the first segment.
        if (!fetchline("e> ", "q> ")) {
        	// Read any additional segments.  Everything happens in the while loop,
          // but the loop needs a body, so that's the zero.
          while (!fetchline(" > ", " > ") && blanks < 3) 0
	      if (blanks >= 3) {
	        console.emitln("Entry terminated by three blank lines.")
	        line = ""
	      }
<<<<<<< HEAD
        }
        
        // Watch for the end of stream or the special :quit token.
        if (segment == null || (line.trim.equalsIgnoreCase(":quit"))) {
          // turn guiMode on so that ReplActor doesn't drop the exit message. Otherwise it will never exit its thread.
          ReplActor.exitFlag = true
          ReplActor ! (":quit", true)
          return
        }
        
        // Flush the console.  Is this necessary?
        cr.flush()
        
        // Run the line.
        try {
          //////////////////// GUI changes
	
          // Create the root of our rewrite tree it contains a String of the REPL input.
          ReplActor ! ("Eva", "newTree", line) // val treeRoot = RWTree.createNewRoot(lline) 
          
          //////////////////// end GUI changes
          execute(line)
          //////////////////// GUI changes
	
          // send the completed rewrite tree to the GUI's actor
          if(ReplActor.guiActor != null && !ReplActor.disableGUIComs && line != "")
              ReplActor ! ("Eva", "finishTree", None) //ReplActor.guiActor ! treeRoot

          //////////////////// end GUI changes
        } catch {
          case ornl.elision.util.ElisionException(msg) =>
            console.error(msg)
          case ex: Exception =>
            console.error("(" + ex.getClass + ") " + ex.getMessage())
            if (getProperty[Boolean]("stacktrace")) ex.printStackTrace()
          case oom: java.lang.OutOfMemoryError =>
            System.gc()
            console.error("Memory exhausted.  Trying to recover...")
            val rt = Runtime.getRuntime()
            val mem = rt.totalMemory()
            val free = rt.freeMemory()
            val perc = free.toDouble / mem.toDouble * 100
            console.emitln("Free memory: %d/%d (%4.1f%%)".format(free, mem, perc))
          case th: Throwable =>
            console.error("(" + th.getClass + ") " + th.getMessage())
            if (getProperty[Boolean]("stacktrace")) th.printStackTrace()
            coredump("Internal error.", Some(th))
        }
=======
      }
      
      // Watch for the end of stream or the special :quit token.
      if (segment == null || (line.trim.equalsIgnoreCase(":quit"))) {
        // turn guiMode on so that ReplActor doesn't drop the exit message. Otherwise it will never exit its thread.
        ReplActor.exitFlag = true
        ReplActor ! (":quit", true)
        return
      }
      
      // Flush the console.  Is this necessary?
      cr.flush()
      
      // Run the line.
      try {
        //  GUI changes
	
        // Create the root of our rewrite tree it contains a String of the REPL input.
        ReplActor ! ("Eva", "newTree", line) // val treeRoot = RWTree.createNewRoot(lline) 
        
        //  end GUI changes
        execute(line)
        //  GUI changes
	
        // send the completed rewrite tree to the GUI's actor
        if(ReplActor.guiActor != null && !ReplActor.disableGUIComs && line != "")
            ReplActor ! ("Eva", "finishTree", None) 

        //  end GUI changes
      } catch {
        case ornl.elision.ElisionException(msg) =>
          console.error(msg)
        case ex: Exception =>
          console.error("(" + ex.getClass + ") " + ex.getMessage())
          if (getProperty[Boolean]("stacktrace")) ex.printStackTrace()
        case oom: java.lang.OutOfMemoryError =>
          System.gc()
          console.error("Memory exhausted.  Trying to recover...")
          val rt = Runtime.getRuntime()
          val mem = rt.totalMemory()
          val free = rt.freeMemory()
          val perc = free.toDouble / mem.toDouble * 100
          console.emitln("Free memory: %d/%d (%4.1f%%)".format(free, mem, perc))
        case th: Throwable =>
          console.error("(" + th.getClass + ") " + th.getMessage())
          if (getProperty[Boolean]("stacktrace")) th.printStackTrace()
          coredump("Internal error.", Some(th))
>>>>>>> 78646ce3
      }
    } // Forever read, eval, print.
  }
  
  def clean() {
    console.emitln("")
    addHistoryLine("// Ended normally: " + new java.util.Date)
    val cfile = new java.io.FileWriter(_lastcontext)
    if (cfile != null) {
      cfile.write(context.toParseString)
      cfile.flush()
      cfile.close()
    } else {
      console.warn("Unable to save context.")
    }
  }
  
}<|MERGE_RESOLUTION|>--- conflicted
+++ resolved
@@ -228,6 +228,7 @@
           showatom("", atom)
         }
         if (getProperty[Boolean]("applybinds")) {
+          val na = atom.rewrite(context.binds)
           Some(atom.rewrite(context.binds)._1)
         } else {
           Some(atom)
@@ -306,8 +307,9 @@
                   atoms.mkParseString("  ","\n","\n"))
             } else if (atoms(0) != atom) {
               console.error("Round trip testing failed for atom:\n  " + string +
+                  ":"+atom.otherHashCode+
                   "\nAtom returned by parser not equal to original:\n  " +
-                  atoms(0).toParseString + "\n")
+                  atoms(0).toParseString + ":"+atoms(0).otherHashCode+"\n")
             }
         }
       }
@@ -457,7 +459,6 @@
         // Hold the accumulted line.
         var line = ""
         
-<<<<<<< HEAD
         // Hold the next segment read from the prompt.
         var segment = ""
           
@@ -473,20 +474,6 @@
           Processor.fileReadStack.clear
           Processor.fileReadStack.push("Console")
         	//////////////////// GUI changes
-=======
-      // A line state parser to determine when the line ends.
-      val ls = new LineState
-      
-      // The number of blank lines seen.
-      var blanks = 0
-      
-      // A little function to prompt for, and read, the next segment.  The
-      // segment is accumulated into the line. 
-      def fetchline(p1: String, p2: String): Boolean = {
-        Processor.fileReadStack.clear
-        Processor.fileReadStack.push("Console")
-      	//  GUI changes
->>>>>>> 78646ce3
 		segment = 	if (ReplActor.guiMode) {  
                   println()
 				print("" + (if (console.quiet > 0) p2 else p1))
@@ -540,7 +527,6 @@
 	        console.emitln("Entry terminated by three blank lines.")
 	        line = ""
 	      }
-<<<<<<< HEAD
         }
         
         // Watch for the end of stream or the special :quit token.
@@ -589,55 +575,6 @@
             if (getProperty[Boolean]("stacktrace")) th.printStackTrace()
             coredump("Internal error.", Some(th))
         }
-=======
-      }
-      
-      // Watch for the end of stream or the special :quit token.
-      if (segment == null || (line.trim.equalsIgnoreCase(":quit"))) {
-        // turn guiMode on so that ReplActor doesn't drop the exit message. Otherwise it will never exit its thread.
-        ReplActor.exitFlag = true
-        ReplActor ! (":quit", true)
-        return
-      }
-      
-      // Flush the console.  Is this necessary?
-      cr.flush()
-      
-      // Run the line.
-      try {
-        //  GUI changes
-	
-        // Create the root of our rewrite tree it contains a String of the REPL input.
-        ReplActor ! ("Eva", "newTree", line) // val treeRoot = RWTree.createNewRoot(lline) 
-        
-        //  end GUI changes
-        execute(line)
-        //  GUI changes
-	
-        // send the completed rewrite tree to the GUI's actor
-        if(ReplActor.guiActor != null && !ReplActor.disableGUIComs && line != "")
-            ReplActor ! ("Eva", "finishTree", None) 
-
-        //  end GUI changes
-      } catch {
-        case ornl.elision.ElisionException(msg) =>
-          console.error(msg)
-        case ex: Exception =>
-          console.error("(" + ex.getClass + ") " + ex.getMessage())
-          if (getProperty[Boolean]("stacktrace")) ex.printStackTrace()
-        case oom: java.lang.OutOfMemoryError =>
-          System.gc()
-          console.error("Memory exhausted.  Trying to recover...")
-          val rt = Runtime.getRuntime()
-          val mem = rt.totalMemory()
-          val free = rt.freeMemory()
-          val perc = free.toDouble / mem.toDouble * 100
-          console.emitln("Free memory: %d/%d (%4.1f%%)".format(free, mem, perc))
-        case th: Throwable =>
-          console.error("(" + th.getClass + ") " + th.getMessage())
-          if (getProperty[Boolean]("stacktrace")) th.printStackTrace()
-          coredump("Internal error.", Some(th))
->>>>>>> 78646ce3
       }
     } // Forever read, eval, print.
   }
