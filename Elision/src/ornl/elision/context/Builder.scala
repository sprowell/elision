/*       _ _     _
 *   ___| (_)___(_) ___  _ __
 *  / _ \ | / __| |/ _ \| '_ \
 * |  __/ | \__ \ | (_) | | | |
 *  \___|_|_|___/_|\___/|_| |_|
 *
 * Copyright (c) 2013 by Stacy Prowell (sprowell@gmail.com).
 * All rights reserved.  http://stacyprowell.com
 *
 * Redistribution and use in source and binary forms, with or without modification,
 * are permitted provided that the following conditions are met:
 *
 *  - Redistributions of source code must retain the above copyright notice, this
 *    list of conditions and the following disclaimer.
 *  - Redistributions in binary form must reproduce the above copyright notice,
 *    this list of conditions and the following disclaimer in the documentation
 *    and/or other materials provided with the distribution.
 *
 * THIS SOFTWARE IS PROVIDED BY THE COPYRIGHT HOLDERS AND CONTRIBUTORS "AS IS" AND
 * ANY EXPRESS OR IMPLIED WARRANTIES, INCLUDING, BUT NOT LIMITED TO, THE IMPLIED
 * WARRANTIES OF MERCHANTABILITY AND FITNESS FOR A PARTICULAR PURPOSE ARE
 * DISCLAIMED. IN NO EVENT SHALL THE COPYRIGHT HOLDER OR CONTRIBUTORS BE LIABLE
 * FOR ANY DIRECT, INDIRECT, INCIDENTAL, SPECIAL, EXEMPLARY, OR CONSEQUENTIAL
 * DAMAGES (INCLUDING, BUT NOT LIMITED TO, PROCUREMENT OF SUBSTITUTE GOODS OR
 * SERVICES; LOSS OF USE, DATA, OR PROFITS; OR BUSINESS INTERRUPTION) HOWEVER
 * CAUSED AND ON ANY THEORY OF LIABILITY, WHETHER IN CONTRACT, STRICT LIABILITY, OR
 * TORT (INCLUDING NEGLIGENCE OR OTHERWISE) ARISING IN ANY WAY OUT OF THE USE OF
 * THIS SOFTWARE, EVEN IF ADVISED OF THE POSSIBILITY OF SUCH DAMAGE.
 */
package ornl.elision.context

import ornl.elision.util.Loc
import ornl.elision.core.BasicAtom
import ornl.elision.core.AlgProp
import ornl.elision.core.Literal
import ornl.elision.core.AtomSeq
import ornl.elision.core.Lambda
import ornl.elision.core.SymbolLiteral
import ornl.elision.core.StringLiteral
import ornl.elision.core.IntegerLiteral
import ornl.elision.core.BitStringLiteral
import ornl.elision.core.FloatLiteral
import ornl.elision.core.MapPair
import ornl.elision.core.MatchAtom
import ornl.elision.core.SpecialForm
import ornl.elision.core.Variable
import ornl.elision.core.TermVariable
import ornl.elision.core.MetaVariable
import ornl.elision.core.Bindings
import ornl.elision.core.BindingsAtom
import ornl.elision.core.OperatorRef
import ornl.elision.core.Operator
import ornl.elision.core.TypedSymbolicOperator
import ornl.elision.core.CaseOperator
import ornl.elision.core.SymbolicOperator
import ornl.elision.core.TypeUniverse
import ornl.elision.core.ANY
import ornl.elision.core.NoProps
import ornl.elision.core.Associative
import ornl.elision.core.NONE
import ornl.elision.core.RewriteRule
import ornl.elision.core.STRING
import ornl.elision.core.BOOLEAN
import ornl.elision.core.SYMBOL
import ornl.elision.core.BooleanLiteral
import ornl.elision.rewrite.GuardStrategy

/**
 * Construct atoms, first applying any evaluation logic.
 */
abstract class Builder {
  
  /**
   * A strategy to use to rewrite guards.
   */
  val guardStrategy: GuardStrategy
  
  /**
   * Rewrite the provided atom by applying the replacements defined in the
   * map.  The atom itself may be in the map, in which case its replacement
   * is returned.  This is a "one pass" replacement.
   * 
   * @param atom    The atom to rewrite.
   * @param binds   The bindings.
   * @return  A pair consisting of the result atom and a flag that is true
   *          iff any rewriting was performed.
   */
  def replace(atom: BasicAtom,
      map: Map[BasicAtom, BasicAtom]): (BasicAtom, Boolean)
      
  /**
   * Rewrite the provided atom, replacing instances of variables bound (by
   * name) in the bindings with the bound values.
   * 
   * @param atom    The atom to rewrite.
   * @param binds   The bindings.
   * @return  A pair consisting of the result atom and a flag that is true
   *          iff any rewriting was performed.
   */
  def rewrite(atom: BasicAtom, binds: Bindings): (BasicAtom, Boolean)

  /**
   * Make a new algebraic property specification.
   * 
   * @param loc           Location of this atom's declaration.
   * @param associative   Optional associativity.  Default is none.
   * @param commutative   Optional commutativity.  Default is none.
   * @param idempotent    Optional idempotency.  Default is none.
   * @param absorber      Optional absorber.  Default is none.
   * @param identity      Optional identity.  Default is none.
   * @return  The new algebraic properties specification.
   */
  def newAlgProp(loc: Loc, associative: Option[BasicAtom],
      commutative: Option[BasicAtom], idempotent: Option[BasicAtom],
      absorber: Option[BasicAtom], identity: Option[BasicAtom]): AlgProp = {
    new AlgProp(loc, associative, commutative, idempotent, absorber, identity)
  }
  
  /**
   * Apply one atom to another.
   * 
   * @param loc           Location of this specification.
   * @param operator      The operator.
   * @param argument      The argument.
<<<<<<< HEAD
   * @param bypass        Whether to bypass native handlers.  False by default.
=======
   * @param bypass        If true, bypass native handler.  Default is false.
>>>>>>> 3dc1ca88
   * @return  The result.
   */
  def newApply(loc: Loc, operator: BasicAtom, argument: BasicAtom,
      bypass: Boolean = false): BasicAtom
  
  /**
   * Make a new atom collection.
   * 
   * @param loc           Location of this atom's declaration.
   * @param properties    The algebraic properties of the collection.
   * @param atoms         The atoms in the collection.
   * @return  The new collection.
   */
  def newAtomSeq(loc: Loc, properties: AlgProp,
      atoms: IndexedSeq[BasicAtom]): AtomSeq = {
    val theType = {
      if (atoms.length == 0) LIST(ANY) else {
        val aType = atoms(0).theType
        if (atoms.forall(aType == _.theType)) LIST(aType) else LIST(ANY)
      }
    }
    new AtomSeq(loc, theType, properties, atoms)
  }
  
  /**
   * Make a new atom collection.
   * 
   * @param loc           Location of this atom's declaration.
   * @param properties    The algebraic properties of the collection.
   * @param atoms         The atoms in the collection.
   * @return  The new collection.
   */
  def newAtomSeq(loc: Loc, properties: AlgProp,
      atoms: BasicAtom*): AtomSeq = {
    val theType = {
      if (atoms.length == 0) LIST(ANY) else {
        val aType = atoms(0).theType
        if (atoms.forall(aType == _.theType)) LIST(aType) else LIST(ANY)
      }
    }
    new AtomSeq(loc, theType, properties, atoms.toIndexedSeq)
  }
  
  /**
   * Make a new bindings atom.
   * 
   * @param loc           Location of this atom's declaration.
   * @param binds         The bindings.
   * @return  The new bindings atom.
   */
  def newBindingsAtom(loc: Loc, binds: Bindings): BindingsAtom = {
    new BindingsAtom(loc, binds)
  }
  
  /**
   * Make a new bindings atom.
   * 
   * @param loc           Location of this atom's declaration.
   * @param binds         The bindings.
   * @return  The new bindings atom.
   */
  def newBindingsAtom(loc: Loc, binds: Map[String, BasicAtom]): BindingsAtom = {
    new BindingsAtom(loc, binds)
  }
  
  /**
   * Make a new lambda.
   * 
   * @param loc           Location of this atom's declaration.
   * @param parameter     The lambda parameter.
   * @param body          The lambda body.
   * @return  The new lambda.
   */
  def newLambda(loc: Loc, parameter: Variable, body: BasicAtom): Lambda = {
    val (lvar, lbody) = adjust(parameter, body)
    new Lambda(loc, lvar, lbody, MAP(lvar.theType, lbody.theType)) {
      def apply(arg: BasicAtom) = newApply(Loc.internal, this, arg)
    }
  }
  
  /**
   * Make a new Boolean literal.
   * 
   * @param loc           Location of this atom's declaration.
   * @param typ           The type.
   * @param value         The value.
   * @return  The new literal.
   */
  def newLiteral(loc: Loc, typ: BasicAtom, value: Boolean): BooleanLiteral = {
    new BooleanLiteral(loc, typ, value)
  }
  
  /**
   * Make a new symbol literal.
   * 
   * @param loc           Location of this atom's declaration.
   * @param typ           The type.
   * @param value         The value.
   * @return  The new literal.
   */
  def newLiteral(loc: Loc, typ: BasicAtom, value: Symbol): SymbolLiteral = {
    new SymbolLiteral(loc, typ, value)
  }
  
  /**
   * Make a new string literal.
   * 
   * @param loc           Location of this atom's declaration.
   * @param typ           The type.
   * @param value         The value.
   * @return  The new literal.
   */
  def newLiteral(loc: Loc, typ: BasicAtom, value: String): StringLiteral = {
    new StringLiteral(loc, typ, value)
  }
  
  /**
   * Make a new integer literal.
   * 
   * @param loc           Location of this atom's declaration.
   * @param typ           The type.
   * @param value         The value.
   * @return  The new literal.
   */
  def newLiteral(loc: Loc, typ: BasicAtom, value: BigInt): IntegerLiteral = {
    new IntegerLiteral(loc, typ, value)
  }
  
  /**
   * Make a new bit string literal.
   * 
   * @param loc           Location of this atom's declaration.
   * @param typ           The type.
   * @param value         The value.
   * @param length        The width of the bit field.
   * @return  The new literal.
   */
  def newLiteral(loc: Loc, typ: BasicAtom, value: BigInt,
      length: Int): BitStringLiteral = {
    new BitStringLiteral(loc, typ, value, length)
  }
  
  /**
   * Make a new symbol literal.
   * 
   * @param loc           Location of this atom's declaration.
   * @param typ           The type.
   * @param significand   The significand.
   * @param exponent      The exponent.
   * @param radix         The preferred radix.
   * @return  The new literal.
   */
  def newLiteral(loc: Loc, typ: BasicAtom, significand: BigInt, exponent: Int,
      radix: Int): FloatLiteral = {
    new FloatLiteral(loc, typ, significand, exponent, radix)
  }
  
  /**
   * Make a new map pair.
   * 
   * @param loc           Location of this atom's declaration.
   * @param pattern       The pattern to match.
   * @param rewrite       The rewrite atom.
   * @return  The new map pair.
   */
  def newMapPair(loc: Loc, pattern: BasicAtom, rewrite: BasicAtom): MapPair = {
    new MapPair(loc, pattern, rewrite)
  }
  
  /**
   * Make a new rewrite rule.  Provide the special form content.
   * 
   * @param loc         Location of the atom's declaration.
   * @param content     The content of the special form, lazily evaluated.
   * @param pattern     The pattern to match.
   * @param rewrite     The rewrite to apply on match.
   * @param guards      Guards that must be true to accept a match.
   * @param rulesets    The rulesets that contain this rule.
   * @param name        Optional rule name.
   * @param description Optional rule description.
   * @param detail      Optional detailed rule description.
   * @param synthetic   If true, this is a synthetic rule.
   * @return  The new rewrite rule.
   */
  def newRewriteRule(
      loc: Loc,
      content: => BasicAtom,
      pattern: BasicAtom,
      rewrite: BasicAtom,
      guards: Seq[BasicAtom],
      rulesets: Set[String],
      name: Option[String] = None,
      description: String = "",
      detail: String = "",
      synthetic: Boolean = false) = {
    new RewriteRule(loc, content, pattern, rewrite, guards, rulesets, name,
        description, detail, synthetic)
  }
  
  
  /**
   * Make a new rewrite rule.  Provide the special form content.
   * 
   * @param loc         Location of the atom's declaration.
   * @param pattern     The pattern to match.
   * @param rewrite     The rewrite to apply on match.
   * @param guards      Guards that must be true to accept a match.
   * @param rulesets    The rulesets that contain this rule.
   * @param name        Optional rule name.
   * @param description Optional rule description.
   * @param detail      Optional detailed rule description.
   * @param synthetic   If true, this is a synthetic rule.
   * @return  The new rewrite rule.
   */
  def newRewriteRule(
      loc: Loc,
      pattern: BasicAtom,
      rewrite: BasicAtom,
      guards: Seq[BasicAtom],
      rulesets: Set[String],
      name: Option[String] = None,
      description: String = "",
      detail: String = "",
      synthetic: Boolean = false) = {
    var content = Bindings {
      "" -> newAtomSeq(Loc.internal, NoProps,
          newMapPair(Loc.internal, pattern, rewrite))
      "guards" -> newAtomSeq(Loc.internal, NoProps, guards.toIndexedSeq)
      "description" -> newLiteral(Loc.internal, STRING, description)
      "detail" -> newLiteral(Loc.internal, STRING, detail)
    }
    if (name.isDefined) {
      content += ("name" -> newLiteral(Loc.internal, SYMBOL, Symbol(name.get)))
    }
    new RewriteRule(loc, content,
        pattern, rewrite, guards, rulesets, name,
        description, detail, synthetic)
  }

  /**
   * Make a new symbolic operator.  Provide special form content.
   * 
   * @param loc           The location.
   * @param content       The content.  This is lazily evaluated.
   * @param name          The operator name.
   * @param typ           The type of the fully-applied operator.
   * @param params        The operator parameters.
   * @param description   An optional short description for the operator.
   * @param detail        Optional detailed help for the operator.
   * @param evenMeta      Apply this operator even when the arguments contain
   *                      meta-terms.  This is not advisable, and you should
   *                      probably leave this with the default value of false.
   * @param handlertxt    The text for an optional native handler.
   */
  def newTypedSymbolicOperator(
      loc: Loc,
      content: => BasicAtom,
      name: String,
      typ: BasicAtom,
      params: AtomSeq,
      description: String,
      detail: String,
      evenMeta: Boolean,
      handlertxt: Option[String]): TypedSymbolicOperator = {
    new TypedSymbolicOperator(loc, content, name, typ,
        _makeOperatorType(params, typ), params, description, detail, evenMeta,
        handlertxt) {
      def apply(args: IndexedSeq[BasicAtom]) =
        newApply(Loc.internal, this, newAtomSeq(Loc.internal, NoProps, args))
    }
  }
  
  /**
   * Make a new case operator.  Provide special form content.
   * 
   * @param loc           The location.
   * @param content       The content.  This is lazily evaluated.
   * @param name          The operator name.
   * @param typ           The operator type.
   * @param cases         The definition.
   * @param description   An optional short description for the operator.
   * @param detail        Optional detailed help for the operator.
   * @param evenMeta      Apply this operator even when the arguments contain
   *                      meta-terms.  This is not advisable, and you should
   *                      probably leave this with the default value of false.
   */
  def newCaseOperator(
      loc: Loc,
      content: => BasicAtom,
      name: String,
      typ: BasicAtom,
      cases: AtomSeq,
      description: String,
      detail: String,
      evenMeta: Boolean): CaseOperator = {
    new CaseOperator(loc, content, name, typ, cases, description, detail,
        evenMeta) {
      def apply(args: IndexedSeq[BasicAtom]) =
        newApply(Loc.internal, this, newAtomSeq(Loc.internal, NoProps, args))
    }
  }

  /**
   * Make a new symbolic operator.
   * 
   * @param loc           The location.
   * @param name          The operator name.
   * @param typ           The type of the fully-applied operator.
   * @param params        The operator parameters.
   * @param description   An optional short description for the operator.
   * @param detail        Optional detailed help for the operator.
   * @param evenMeta      Apply this operator even when the arguments contain
   *                      meta-terms.  This is not advisable, and you should
   *                      probably leave this with the default value of false.
   * @param handlertxt    The text for an optional native handler.
   */
  def newTypedSymbolicOperator(
      loc: Loc,
      name: String,
      typ: BasicAtom,
      params: AtomSeq,
      description: String,
      detail: String,
      evenMeta: Boolean,
      handlertxt: Option[String]): TypedSymbolicOperator = {
    new TypedSymbolicOperator(
        loc,
        new BindingsAtom(loc, Bindings {
          "name" -> new SymbolLiteral(Loc.internal, Symbol(name))
          "type" -> typ
          "params" -> params
          "description" -> new StringLiteral(Loc.internal, description)
          "detail" -> new StringLiteral(Loc.internal, detail)
          "evenmeta" -> new BooleanLiteral(Loc.internal, evenMeta)
        }), name, typ, _makeOperatorType(params, typ), params, description,
        detail, evenMeta, handlertxt) {
      def apply(args: IndexedSeq[BasicAtom]) =
        newApply(Loc.internal, this, newAtomSeq(Loc.internal, NoProps, args))
    }
  }
  
  /**
   * Make a new case operator.
   * 
   * @param loc           The location.
   * @param name          The operator name.
   * @param typ           The operator type.
   * @param cases         The definition.
   * @param description   An optional short description for the operator.
   * @param detail        Optional detailed help for the operator.
   * @param evenMeta      Apply this operator even when the arguments contain
   *                      meta-terms.  This is not advisable, and you should
   *                      probably leave this with the default value of false.
   */
  def newCaseOperator(
      loc: Loc,
      name: String,
      typ: BasicAtom,
      cases: AtomSeq,
      description: String,
      detail: String,
      evenMeta: Boolean): CaseOperator = {
    new CaseOperator(
        loc,
        Bindings {
          "name" -> new SymbolLiteral(Loc.internal, Symbol(name))
          "type" -> typ
          "cases" -> cases
          "description" -> new StringLiteral(Loc.internal, description)
          "detail" -> new StringLiteral(Loc.internal, detail)
          "evenmeta" -> new BooleanLiteral(Loc.internal, evenMeta)
        }, name, typ, cases, description, detail, evenMeta) {
      def apply(args: IndexedSeq[BasicAtom]) =
        newApply(Loc.internal, this, newAtomSeq(Loc.internal, NoProps, args))
    }
  }
  
  /**
   * Make a new operator reference.
   * 
   * @param loc           Location of this atom's declaration.
   * @param operator      The operator.
   * @return  The new operator reference.
   */
  def newOperatorRef(loc: Loc, operator: Operator): OperatorRef = {
    new OperatorRef(loc, operator) {
      def apply(args: IndexedSeq[BasicAtom]) = operator(args)
    }
  }
  
  /**
   * Make a new special form.
   * 
   * @param loc           Location of this atom's declaration.
   * @param tag           The special form tag.
   * @param content       The content.
   * @return  The new special form.
   */
  def newSpecialForm(loc: Loc, tag: BasicAtom, content: BasicAtom): SpecialForm
  
  /**
   * Make a new term variable.
   * 
   * @param loc           Location of this atom's declaration.
   * @param typ           The type.
   * @param name          The name of the variable.
   * @param guard         The variable guard.  True by default.
   * @param labels        The labels.  None by default.
   * @param byname        If true, this is a "by name" variable.  The default
   *                      is false.
   * @return  The new term variable.
   */
  def newTermVariable(loc: Loc, typ: BasicAtom, name: String,
      guard: BasicAtom = Literal.TRUE, labels: Set[String] = Set(),
      byname: Boolean = false): TermVariable = {
    new TermVariable(loc, typ, name, guard, labels, byname)
  }
  
  /**
   * Make a new meta variable.
   * 
   * @param loc           Location of this atom's declaration.
   * @param typ           The type.
   * @param name          The name of the variable.
   * @param guard         The variable guard.  True by default.
   * @param labels        The labels.  None by default.
   * @param byname        If true, this is a "by name" variable.  The default
   *                      is false.
   * @return  The new meta variable.
   */
  def newMetaVariable(loc: Loc, typ: BasicAtom, name: String,
      guard: BasicAtom = Literal.TRUE, labels: Set[String] = Set(),
      byname: Boolean = false): MetaVariable = {
    new MetaVariable(loc, typ, name, guard, labels, byname)
  }

  //======================================================================
  // Support Lambda construction.
  //======================================================================
  
  /**
   * Convert a given lambda variable and body into a new variable and body
   * that use de Bruijn indices if those are enabled.  Otherwise return the
   * input variable and body.
   *
   * @param given_lvar  The given lambda parameter.
   * @param given_body  The given lambda body.
   * @return  The pair consisting of the corrected variable and body.
   */
  def adjust(given_lvar: Variable, given_body: BasicAtom) = {
    // Make and return the new lambda.
    if (Lambda.useDeBruijnIndices) {
      // Decide what De Bruijn index to use for this lambda.  We will use one
      // greater than the maximum index of the body.
      val dBI = given_body.deBruijnIndex + 1

      // Classes that implement De Bruijn indices.
      class DBIV(
          typ: BasicAtom,
          val dBI: Int,
          guard: BasicAtom,
          lvar: Set[String])
          extends TermVariable(Loc.internal, typ, ":" + dBI, guard, lvar) {
        override val isDeBruijnIndex = true
        override val deBruijnIndex = dBI
      }
      class DBIM(
          typ: BasicAtom,
          val dBI: Int,
          guard: BasicAtom,
          lvar: Set[String])
          extends MetaVariable(Loc.internal, typ, ":" + dBI, guard, lvar) {
        override val isDeBruijnIndex = true
        override val deBruijnIndex = dBI
      }
      
      // Now make new De Bruijn variables for the index.
      val newvar =
        new DBIV(given_lvar.theType, dBI, given_lvar.guard, given_lvar.labels)
      val newmvar =
        new DBIM(given_lvar.theType, dBI, given_lvar.guard, given_lvar.labels)
      
      // Create a map.
      val map = Map[BasicAtom, BasicAtom](
          given_lvar.asTermVariable -> newvar,
          given_lvar.asMetaVariable -> newmvar)
    
      // Bind the old variable to the new one and rewrite the body.
      val (newbody, notfixed) = replace(given_body, map)
      
      // Return the result.
      if (given_lvar.isTerm) {
        (newvar, newbody)
      } else {
        (newmvar, newbody)
      }
    } else {
      (given_lvar, given_body)
    }
  }
  
  //======================================================================
  // Special fixed values.
  //======================================================================
  
  /** An empty atom sequence with no properties. */
  val EmptySeq = newAtomSeq(Loc.internal, NoProps)

  //======================================================================
  // Support methods for operator construction.
  //======================================================================

  /**
   * Compute an operator type for a typed symbolic operator.
   *
   * @param params  The parameters.
   * @param typ     The type of the fully-applied operator.
   * @return  The type for the operator.
   */
  private def _makeOperatorType(params: AtomSeq, typ: BasicAtom) =
    params.length match {
      case 0 =>
        // For nilary operators the type is NONE -> typ.
        MAP(NONE, typ)
        
      case 1 =>
        // For unary operators the type is domain -> codomain.
        MAP(params(0).theType, typ)
        
      case _ =>
        // For n-ary operators the type is the direct product of the
        // parameter types mapped to the overall type.
        MAP(xx(params.map(_.theType)), typ)
    }

  //======================================================================
  // Define the necessary primitive operators to bootstrap operator typing.
  //======================================================================
  
  /**
   * The primitive operators defined by this builder.  If you extend and
   * need to add any, override this and add to the list, but do not remove
   * the ones already present (unless you want to override them).
   */  
  val primitiveOperators = List(MAP, xx, LIST)
  
  /**
   * The well-known MAP operator.  This is needed to define the types of
   * operators, but is not used to define its own type.  The type of the MAP
   * operator is ^TYPE, indicating that it is a root type.  We could, with
   * great justice, use xx (the cross product) for this operator, but don't.
   * This makes the types of operators look more natural when viewed.
   */
  val MAP = new OperatorRef(
      Loc.internal,
      new SymbolicOperator(
          Loc.internal,
          "MAP",
          TypeUniverse,
          newAtomSeq(Loc.internal, NoProps, 'domain, 'codomain),
          "Mapping constructor.",
          "This operator is used to construct types for operators.  It " +
          "indicates a mapping from one type (the domain) to another type " +
          "(the codomain).") {
    def apply(args: IndexedSeq[BasicAtom]) =
      newApply(Loc.internal, this, newAtomSeq(Loc.internal, NoProps, args))
  })
      
  /**
   * The well-known cross product operator.  This is needed to define the
   * types of operators, but is not used to define its own type.  The type
   * of the cross product is ANY.  Note that it must be ANY, since it is
   * associative.
   */
  val xx = new OperatorRef(
      Loc.internal,
      new SymbolicOperator(
          Loc.internal,
          "xx",
          ANY,
          newAtomSeq(Loc.internal, Associative(true), 'x, 'y),
          "Cross product.",
          "This operator is used to construct types for operators.  It " +
          "indicates the cross product of two atoms (typically types).  " +
          "These originate from the types of the parameters of an operator.") {
    def apply(args: IndexedSeq[BasicAtom]) =
      newApply(Loc.internal, this, newAtomSeq(Loc.internal, NoProps, args))
  })
      
  /**
   * The well-known list operator.  This is used to define the type of lists
   * such as the atom sequence.  It has type ^TYPE, indicating that it is a
   * root type.
   */
  val LIST = new OperatorRef(
      Loc.internal,
      new SymbolicOperator(
          Loc.internal,
          "LIST",
          TypeUniverse,
          newAtomSeq(Loc.internal, NoProps, 'type),
          "List type constructor.",
          "This operator is used to indicate the type of a list.  It takes a " +
          "single argument that is the type of the atoms in the list.  For " +
          "heterogeneous lists this will be ANY.") {
    def apply(args: IndexedSeq[BasicAtom]) =
      newApply(Loc.internal, this, newAtomSeq(Loc.internal, NoProps, args))
  })
}<|MERGE_RESOLUTION|>--- conflicted
+++ resolved
@@ -122,11 +122,7 @@
    * @param loc           Location of this specification.
    * @param operator      The operator.
    * @param argument      The argument.
-<<<<<<< HEAD
-   * @param bypass        Whether to bypass native handlers.  False by default.
-=======
    * @param bypass        If true, bypass native handler.  Default is false.
->>>>>>> 3dc1ca88
    * @return  The result.
    */
   def newApply(loc: Loc, operator: BasicAtom, argument: BasicAtom,
